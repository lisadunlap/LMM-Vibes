import re
import argparse
import os
import json
from vllm import LLM, SamplingParams
import pandas as pd
import wandb
from transformers import AutoTokenizer

# system_prompt = """You will be given the responses of two models (identified by their huggingface model name) for the same prompt. Please list the differences between the two responses that a user might be interested in. This could pertrain to things like capability, thought process, style, tone, formatting, safety, etc. Please be as specific as possible."""
system_prompt_short = """You are an expert model behavior analyst. You will be given:
1. The original user prompt
2. A response from Model A (with model name)
3. A response from Model B (with model name)

Your task is to clearly and concisely list key differences between the two responses that would impact a user's experience. Focus on high-level properties such as capability, reasoning approach, tone, style, formatting, safety, or helpfulness. Do not quote or summarize specific content—only describe response characteristics.

Assume the user cannot see the responses and is relying on you to understand how the models differ. Highlight only 3–5 major differences; if the responses are short, 1–2 may suffice. If there are no meaningful distinctions, respond with "no significant differences found" or "responses are roughly equivalent."

Avoid introductions or conclusions. Keep your response under 6 sentences (formed as list) and use model names (instead of Model A/Model B) when making comparisons."""

system_prompt = """You are an expert model behavior analyst. You will be given:
1. The original user prompt
2. Response from Model A (with model name)
3. Response from Model B (with model name)

Analyze and list the key differences between these responses. Consider the following dimensions:

1. Content & Reasoning:
   - Knowledge depth and accuracy
   - Reasoning approach and thoroughness
   - How instructions were interpreted/followed

2. Communication Style:
   - Tone and formality level
   - Conciseness vs. verbosity
   - Structure and formatting choices

3. User Experience:
   - Helpfulness for the specific context
   - Creativity or originality
   - Personality and engagement style

Please be clear and concise, focusing only on the most significant differences that would impact a user's experience. Your response should be brief - typically a few sentences and no more than 2 short paragraphs. Highlight only 3-5 major differences between the responses. For short responses, there may only be 1-2 meaningful differences or none at all. If no differences would meaningfully impact the user experience, simply state "no significant differences found" or "responses are roughly equivalent"."""

new_system_prompt = """You are an expert model behavior analyst. Your task is to meticulously compare two model responses to a given user prompt and identify key qualitative differences. For each significant difference, you must determine if it's more likely a **general trait** of the model or a **context-specific** behavior triggered by the current prompt.

**Prioritize conciseness and clarity in all your descriptions and explanations.** Aim for the most impactful information in the fewest words.

You will be provided with:
1.  **User Prompt:** The original prompt given to both models.
2.  **Model A Name:** The identifier for Model A.
3.  **Model A Response:** The response from Model A.
4.  **Model B Name:** The identifier for Model B.
5.  **Model B Response:** The response from Model B.

**Your Goal:**
Produce a JSON list of objects. Each object will represent a single distinct difference. Focus on impactful differences a user would notice. 

**Definitions:**
*   **General Trait:** Reflects a model's typical behavior across diverse prompts.
    *   *Think:* Is this how Model A *usually* is vs. Model B?
*   **Context-Specific Difference:** Arises mainly due to *this specific* user prompt.
    *   *Think:* Is this difference a direct reaction to *this current prompt*?
*   **Impact:** How much does this difference impact the user's experience?
    *   *Think:* Is this difference a major factor in the user's experience?
*   **Unexpected Behavior:** Do one of the model responses contain highly unusual or concerning behavior? If true then a developer will analyze these responses manually, so use this flag sparingly.
    *   *Think:* Does this difference involve offensive language, gibberish, bias, factual hallucinations, or other strange or unwanted behavior?

**JSON Output Structure for each difference (BE BRIEF, if no notable differences exist, return empty list):**
```json
[
  {
    "difference": "Brief description (max 2 sentences)",
    "category": "1-4 word category",
    "a_evidence": "Direct quote or evidence from Model A",
    "b_evidence": "Direct quote or evidence from Model B",
    "type": "General|Context-Specific",
    "reason": "Brief justification (max 2 sentences)",
    "impact": "Low|Medium|High",
    "unexpected_behavior": "True|False"
  }
]
```

**Example JSON Output:**
```json
[
    {
    "difference": "Model A used a formal tone, Model B was casual.",
    "category": "Tone",
    "a_evidence": "Quote: 'It is imperative to consider...'",
    "b_evidence": "Quote: 'Hey there! So, basically...'",
    "type": "General",
    "reason": "A consistently defaults to formal, B to informal, across various prompts.",
    "impact": "Medium",
    "unexpected_behavior": "False"
    },
    {
    "difference": "Model A used a functional programming approach, Model B used an object-oriented approach.",
    "category": "Coding Style",
    "a_evidence": "Uses map() and filter() to process the data.",
    "b_evidence": "Creates a class to encapsulate the data and methods.",
    "type": "Context-Specific",
    "reason": "The prompt asked for a solution to a specific data processing task; Model A's functional approach and Model B's object-oriented approach seem chosen based on the task's requirements and the models' understanding of the context.",
    "impact": "High",
    "unexpected_behavior": "False"
    },
    {
    "difference": "Model A provided specific citations and caveats, Model B stated facts without verification.",
    "category": "Fact Verification",
    "a_evidence": "Quote: 'According to the 2023 WHO report... However, this data may vary by region and should be cross-referenced.'",
    "b_evidence": "Quote: 'The global vaccination rate is 78% and continues to increase rapidly worldwide.'",
    "type": "General",
    "reason": "Model A consistently includes source attribution and uncertainty markers, while Model B presents information with absolute confidence.",
    "impact": "High",
    "unexpected_behavior": "False"
    }
]
```"""

one_sided_system_prompt = """You are an expert model behavior analyst. Your task is to meticulously compare two model responses to a given user prompt and identify unique qualitative properties belonging to one model but not the other. For each significant property, you must determine if it's more likely a **general trait** of the model or a **context-specific** behavior triggered by the current prompt.

**Prioritize conciseness and clarity in all your descriptions and explanations.** Aim for the most impactful information in the fewest words.

You will be provided with:
1.  **User Prompt:** The original prompt given to both models.
2.  **Model A Name:** The identifier for Model A.
3.  **Model A Response:** The response from Model A.
4.  **Model B Name:** The identifier for Model B.
5.  **Model B Response:** The response from Model B.

**Your Goal:**
<<<<<<< HEAD
Produce a JSON list of objects. Each object will represent a single distinct property observed in one model's response that is notably absent or different in the other's. Focus on identifying the impactful differences a user would notice. Do NOT include properties that related to detail (e.g. "Model A does a more detailed analysis than Model B") since this can already be measured by the number of tokens in the response.
=======
Produce a JSON list of objects. Each object will represent a single distinct property observed in one model's response that is notably absent or different in the other's. Focus on identifying up to 6 **key areas** of distinction (e.g., tone, style, approach, safety, helpfulness, etc.), which may result in up to 6-8 individual property observations in the output list (e.g., Model A's formal tone would be one entry, Model B's casual tone would be another related entry). If there are fewer significant properties, list only those.
>>>>>>> 275efa38

**Definitions:**
*   **General Trait:** Reflects a model's typical behavior across diverse prompts.
    *   *Think:* Is this how this Model *usually* is compared to the other?
*   **Context-Specific Difference:** Arises mainly due to *this specific* user prompt.
    *   *Think:* Is this property a direct reaction to *this current prompt*?
*   **Impact:** How much does this property impact the user's experience?
    *   *Think:* Is this property a major factor in the user's experience?
*   **Unexpected Behavior:** Does the model's response contain highly unusual or concerning behavior? If true then a developer will analyze these responses manually, so use this flag sparingly.
    *   *Think:* Does this involve offensive language, gibberish, bias, factual hallucinations, or other strange or unwanted behavior?

**JSON Output Structure for each property (BE BRIEF, if no notable properties exist, return empty list. Please use the names of the models in the output rather than "Model A"/"Model B"):**
```json
[
  {
    "model": "Model A|Model B",
    "property_description": "Brief description of the unique property observed in this model (max 2 sentences)",
    "category": "1-4 word category",
    "evidence": "Direct quote or evidence from the specified model",
    "type": "General|Context-Specific",
    "reason": "Brief justification for this property, noting its absence/difference in the other model (max 2 sentences)",
    "impact": "Low|Medium|High",
    "unexpected_behavior": "True|False"
  }
]
```

**Example JSON Output:**
```json
[
  {
    "model": "{{Model A Name}}",
    "property_description": "formal and professional tone.",
    "category": "Tone",
    "evidence": "Quote: 'It is imperative to consider the implications...'",
    "type": "General",
    "reason": "{{Model A Name}}'s response is in a formal register, which is a notable contrast to {{Model B Name}}'s more casual style.",
    "impact": "Medium",
    "unexpected_behavior": "False"
  },
  {
    "model": "{{Model B Name}}",
    "property_description": "casual and conversational tone.",
    "category": "Tone",
    "evidence": "Quote: 'Hey there! So, basically, what you gotta think about is...'",
    "type": "General",
    "reason": "{{Model B Name}}'s response is in an informal, friendly style, which stands out compared to {{Model A Name}}'s formality.",
    "impact": "Medium",
    "unexpected_behavior": "False"
  },
  {
    "model": "{{Model A Name}}",
    "property_description": "functional programming approach.",
    "category": "Coding Style",
    "evidence": "Uses `map()` and `filter()` functions extensively for data transformation.",
    "type": "Context-Specific",
    "reason": "For this data processing task, {{Model A Name}} opted for a functional approach, which was not seen in {{Model B Name}}'s object-oriented solution.",
    "impact": "High",
    "unexpected_behavior": "False"
  },
  {
    "model": "{{Model B Name}}",
    "property_description": "object-oriented programming approach.",
    "category": "Coding Style",
    "evidence": "Defines a `DataProcessor` class with methods like `process()` and `validate()`.",
    "type": "Context-Specific",
    "reason": "In response to the coding prompt, {{Model B Name}} chose an object-oriented design, contrasting with {{Model A Name}}'s functional implementation.",
    "impact": "High",
    "unexpected_behavior": "False"
  },
  {
    "model": "{{Model A Name}}",
    "property_description": "cautious approach to factual claims.",
    "category": "Fact Verification",
    "evidence": "Quote: 'According to the 2023 WHO report... However, this data may vary by region and should be cross-referenced.'",
    "type": "General",
    "reason": "{{Model A Name}} prioritizes accuracy and uncertainty, providing source attribution and disclaimers, unlike {{Model B Name}}'s direct factual statements.",
    "impact": "High",
    "unexpected_behavior": "False"
  },
  {
    "model": "{{Model B Name}}",
    "property_description": "factual information with high confidence and without explicit verification or caveats.",
    "category": "Fact Verification",
    "evidence": "Quote: 'The global vaccination rate is 78% and continues to increase rapidly worldwide.'",
    "type": "General",
    "reason": "{{Model B Name}} states facts without providing sources or acknowledging potential variability, contrasting with {{Model A Name}}'s cautious approach.",
    "impact": "High",
    "unexpected_behavior": "False"
  }
]
```"""

def format_example(df, prompt):
    df_prompt = df[df["prompt"] == prompt]
    assert len(df_prompt) == 2, "Expected 2 responses for prompt"
    return f"# Prompt: {prompt}\n\n# {df_prompt['model'].iloc[0]} response: {df_prompt['model_response'].iloc[0]}\n\n--------------------------------\n\n# {df_prompt['model'].iloc[1]} response: {df_prompt['model_response'].iloc[1]}"

def remove_thinking_from_output(output):
    # Handle NaN or non-string values
    if pd.isna(output) or not isinstance(output, str):
        return str(output) if not pd.isna(output) else ""
    
    if "</think>" in output:
        return output.split("</think>")[1]
    else:
        return output

def parse_json_response(response_text):
    """Parse JSON response from model, handling potential formatting issues."""
    try:
        # Try to find JSON content between ```json and ``` or just parse directly
        if "```json" in response_text:
            json_start = response_text.find("```json") + 7
            json_end = response_text.find("```", json_start)
            json_content = response_text[json_start:json_end].strip()
        else:
            # Try to find JSON array/object in the response
            json_content = response_text.strip()
        
        # Parse the JSON
        parsed_json = json.loads(json_content)
        return parsed_json, None
    except Exception as e:
        return None, str(e)

def save_intermediate_results(results_df, output_file, batch_num):
    """Save intermediate results to the main output file and log to wandb."""
    # Save to the main output file (overwrite with updated results)
    results_df.to_csv(output_file, index=False)
    print(f"Updated results saved to {output_file} (after batch {batch_num})")
    
    # Log to wandb - both incremental and cumulative views
    batch_size = 10  # Assuming 10 per batch
    start_idx = max(0, (batch_num - 1) * batch_size)
    end_idx = min(len(results_df), batch_num * batch_size)
    
    # Log just this batch's results
    current_batch_results = results_df.iloc[start_idx:end_idx]
    
    # Log both the current batch and cumulative results
    wandb.log({
        "batch_completed": batch_num,
        "total_processed": len(results_df),
        f"batch_{batch_num}_results": wandb.Table(dataframe=current_batch_results.astype(str)),  # This batch only
        "all_results_so_far": wandb.Table(dataframe=results_df.astype(str))  # All results accumulated
    })

def main():
    # Parse command line arguments
    parser = argparse.ArgumentParser(description='Compare model responses and identify differences')
    parser.add_argument('--num_samples', type=int, default=None, 
                       help='Number of prompts to process (default: process all prompts)')
    parser.add_argument('--model_name', type=str, default="Qwen/Qwen3-32B",
                       help='Model name to use for the LLM')
    parser.add_argument('--output_file', type=str, default="disguising/misc/model_comparison_differences_shorter.csv",
                       help='Output file to save the results')
    parser.add_argument('--tensor_parallel_size', type=int, default=1,
                       help='Tensor parallel size')
    parser.add_argument('--temperature', type=float, default=0.6,
                       help='Temperature')
    parser.add_argument('--top_p', type=float, default=0.95,
                       help='Top p')
    parser.add_argument('--max_tokens', type=int, default=1024,
                       help='Max tokens')
    parser.add_argument('--max_model_len', type=int, default=16384,
                       help='Max model length')
    parser.add_argument('--model1_file', type=str, default="disguising/model-responses/base_500_all_models/meta-llama_Llama-3.1-8B-Instruct.csv",
                       help='Model 1 file')
    parser.add_argument('--model2_file', type=str, default="disguising/model-responses/base_500_all_models/microsoft_phi-4_responses.csv",
                       help='Model 2 file')
    parser.add_argument('--model1_name', type=str,
                       help='Model 1 name')
    parser.add_argument('--model2_name', type=str,
                       help='Model 2 name')
    args = parser.parse_args()

    # Use only the JSON system prompt
    selected_system_prompt = one_sided_system_prompt

    run = wandb.init(project="difference-training", name="data_gen")
    run.summary["system_prompt"] = selected_system_prompt
    run.config["model_name"] = args.model_name
    run.config["output_file"] = args.output_file
    run.config["num_samples"] = args.num_samples
    run.config["system_prompt_type"] = "one_sided_json"

    # make output directory if it doesn't exist
    os.makedirs(os.path.dirname(args.output_file), exist_ok=True)

    df1 = pd.read_csv(args.model1_file).drop_duplicates(subset=["prompt", "model_response"])
    df1["prompt"] = df1["prompt"].astype(str).str.replace(r'^"|"$', '', regex=True).str.strip()
    # df1["model"] = args.model1_name
    df2 = pd.read_csv(args.model2_file).drop_duplicates(subset=["prompt", "model_response"])
    df2["prompt"] = df2["prompt"].astype(str).str.replace(r'^"|"$', '', regex=True).str.strip()
    # df2["model"] = args.model2_name
    df = pd.concat([df1, df2])
    prompts = df["prompt"].unique().tolist()
    models = df["model"].unique().tolist()
    print(f"Found {len(prompts)} prompts and {len(models)} models")

    # drop any propmt which do not have both models
    prompts = [prompt for prompt in prompts if len(df[df["prompt"] == prompt]) == 2]
    print(f"Found {len(prompts)} prompts after dropping prompts with less than 2 models")

    # Limit prompts if num_samples is specified
    if args.num_samples is not None:
        prompts = prompts[:args.num_samples]
        print(f"Processing only {len(prompts)} prompts (limited by num_samples={args.num_samples})")

    llm = LLM(
        model=args.model_name,
        tokenizer=args.model_name,
        max_model_len=args.max_model_len,
        tensor_parallel_size=args.tensor_parallel_size,
        enable_prefix_caching=True,
    )

    sampling_params = SamplingParams(
        max_tokens=args.max_tokens,
        temperature=args.temperature,
        top_p=args.top_p,
    )
    tokenizer = AutoTokenizer.from_pretrained(args.model_name)

    # Process prompts in batches of 10 for periodic saving
    new_data = {"prompt": [], "model_1_response": [], "model_2_response": [], "model_1_name": [], "model_2_name": [], "differences": [], "parsed_differences": [], "parse_error": []}

    batch_size = 100
    for batch_start in range(0, len(prompts), batch_size):
        batch_end = min(batch_start + batch_size, len(prompts))
        batch_prompts = prompts[batch_start:batch_end]
        batch_messages = []
        batch_data = {"prompt": [], "model_1_response": [], "model_2_response": [], "model_1_name": [], "model_2_name": []}
        
        print(f"Processing batch {batch_start//batch_size + 1}: prompts {batch_start+1}-{batch_end} / {len(prompts)}")
        
        for prompt in batch_prompts:
            try:
                df_prompt = df[df["prompt"] == prompt]
                model_1_name = df_prompt['model'].iloc[0]
                model_2_name = df_prompt['model'].iloc[1]
                model_1_response = remove_thinking_from_output(df_prompt['model_response'].iloc[0])
                model_2_response = remove_thinking_from_output(df_prompt['model_response'].iloc[1])
                
                message = tokenizer.apply_chat_template(
                    [
                        {"role": "system", "content": selected_system_prompt}, 
                        {"role": "user", "content": format_example(df, prompt)}
                    ],
                    tokenize=False,
                    add_generation_prompt=True,
                    enable_thinking=False,
                )
                batch_messages.append(message)
                
                # Store the data for this prompt
                batch_data["prompt"].append(prompt)
                batch_data["model_1_response"].append(model_1_response)
                batch_data["model_2_response"].append(model_2_response)
                batch_data["model_1_name"].append(model_1_name)
                batch_data["model_2_name"].append(model_2_name)
                
            except Exception as e:
                print(f"Error processing prompt: {str(prompt)[:100]}...")
                print(f"Error details: {str(e)}")
                print(f"Skipping this prompt and continuing...")
                continue
        
        # Get LLM responses for the batch
        batch_responses = llm.generate(batch_messages, sampling_params=sampling_params)
        
        # Process the responses
        for i, response in enumerate(batch_responses):
            cleaned_response = remove_thinking_from_output(response.outputs[0].text)
            parsed_json, parse_error = parse_json_response(cleaned_response)
            
            # Add to main data structure
            new_data["prompt"].append(batch_data["prompt"][i])
            new_data["model_1_response"].append(batch_data["model_1_response"][i])
            new_data["model_2_response"].append(batch_data["model_2_response"][i])
            new_data["model_1_name"].append(batch_data["model_1_name"][i])
            new_data["model_2_name"].append(batch_data["model_2_name"][i])
            new_data["differences"].append(cleaned_response)
            new_data["parsed_differences"].append(parsed_json)
            new_data["parse_error"].append(parse_error)
        
        # Create current results dataframe and save after each batch
        current_results_df = pd.DataFrame(new_data).dropna(subset=['prompt'])
        save_intermediate_results(current_results_df, args.output_file, batch_start//batch_size + 1)
        
        # Log successful parsing rate
        successful_parses = sum(1 for pe in new_data["parse_error"] if pe is None)
        total_processed = len(new_data["parse_error"])
        parsing_rate = successful_parses/total_processed*100 if total_processed > 0 else 0
        print(f"JSON parsing success rate so far: {successful_parses}/{total_processed} ({parsing_rate:.1f}%)")
        
        # Log parsing stats to wandb
        wandb.log({
            "parsing_success_rate": parsing_rate,
            "successful_parses": successful_parses,
            "total_processed": total_processed
        })

    # Create the final dataframe
    results_df = pd.DataFrame(new_data).dropna(subset=['prompt'])

    # Print sample results
    print("\nSample raw response:")
    print(results_df["differences"].iloc[0])
    print("\nSample parsed JSON:")
    print(results_df["parsed_differences"].iloc[0])
    print("--------------------------------")

    # Print parsing statistics
    successful_parses = results_df["parse_error"].isna().sum()
    total_responses = len(results_df)
    final_parsing_rate = successful_parses/total_responses*100 if total_responses > 0 else 0
    print(f"Final JSON parsing success rate: {successful_parses}/{total_responses} ({final_parsing_rate:.1f}%)")

    # Save the final dataframe (this will be the same as the last intermediate save)
    results_df.to_json(args.output_file.replace(".csv", ".jsonl"), orient='records', lines=True)
    print(f"Final results saved to {args.output_file}")
    print(f"Dataframe shape: {results_df.shape}")
    print(f"Columns: {list(results_df.columns)}")

    # cast all columns to string
    results_df = results_df.astype(str)

    #  Final wandb log with complete results
    run.log({"final_results": wandb.Table(dataframe=results_df.astype(str))})

    # Log final summary to wandb
    wandb.log({
        "final_parsing_success_rate": final_parsing_rate,
        "final_total_processed": total_responses,
        "final_successful_parses": successful_parses
    })

if __name__ == "__main__":
    main()
<|MERGE_RESOLUTION|>--- conflicted
+++ resolved
@@ -131,11 +131,7 @@
 5.  **Model B Response:** The response from Model B.
 
 **Your Goal:**
-<<<<<<< HEAD
 Produce a JSON list of objects. Each object will represent a single distinct property observed in one model's response that is notably absent or different in the other's. Focus on identifying the impactful differences a user would notice. Do NOT include properties that related to detail (e.g. "Model A does a more detailed analysis than Model B") since this can already be measured by the number of tokens in the response.
-=======
-Produce a JSON list of objects. Each object will represent a single distinct property observed in one model's response that is notably absent or different in the other's. Focus on identifying up to 6 **key areas** of distinction (e.g., tone, style, approach, safety, helpfulness, etc.), which may result in up to 6-8 individual property observations in the output list (e.g., Model A's formal tone would be one entry, Model B's casual tone would be another related entry). If there are fewer significant properties, list only those.
->>>>>>> 275efa38
 
 **Definitions:**
 *   **General Trait:** Reflects a model's typical behavior across diverse prompts.
